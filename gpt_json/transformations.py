--- conflicted
+++ resolved
@@ -1,5 +1,4 @@
-import json
-from enum import Enum
+from gpt_json.models import JsonFixEnum
 
 
 def build_stack(json_str):
@@ -9,7 +8,7 @@
 
     # a flag indicating whether we've seen a comma or colon most recently
     # since last opening/closing a dict or list
-    last_seen_comma_or_colon = None 
+    last_seen_comma_or_colon = None
 
     for i, char in enumerate(json_str):
         if not open_quotes:
@@ -29,17 +28,28 @@
 
         fixed_str += char
 
-    
     return (stack, fixed_str, open_quotes, last_seen_comma_or_colon)
 
+
 def _is_missing_dict_value(stack, fixed_str, open_quotes, last_seen_comma_or_colon):
-    # check if we're missing a dict value in the json string 
+    # check if we're missing a dict value in the json string
     inside_dict = len(stack) > 0 and stack[-1] == "{"
     inside_dict_key = inside_dict and open_quotes and last_seen_comma_or_colon != ":"
-    just_before_dict_value = inside_dict and not open_quotes and last_seen_comma_or_colon == ":"
-    just_closed_dict_key = inside_dict and not open_quotes and fixed_str.strip()[-1] == '"'
-    just_closed_dict_value = inside_dict and not open_quotes and fixed_str.strip()[-1] == '"' and last_seen_comma_or_colon == ":"
-    missing_dict_value = (inside_dict_key or just_before_dict_value or just_closed_dict_key) and not just_closed_dict_value
+    just_before_dict_value = (
+        inside_dict and not open_quotes and last_seen_comma_or_colon == ":"
+    )
+    just_closed_dict_key = (
+        inside_dict and not open_quotes and fixed_str.strip()[-1] == '"'
+    )
+    just_closed_dict_value = (
+        inside_dict
+        and not open_quotes
+        and fixed_str.strip()[-1] == '"'
+        and last_seen_comma_or_colon == ":"
+    )
+    missing_dict_value = (
+        inside_dict_key or just_before_dict_value or just_closed_dict_key
+    ) and not just_closed_dict_value
     return missing_dict_value
 
 
@@ -52,18 +62,8 @@
     stack, _, _, _ = build_stack(json_str)
     return len(stack) > 0
 
-<<<<<<< HEAD
-class JsonFixEnum(Enum):
-    UNCLOSED_OBJECT = "unclosed_object"
-    UNCLOSED_KEY = "unclosed_key"
-    UNCLOSED_VALUE = "unclosed_value"
-    MISSING_VALUE = "missing_value"
 
 def fix_truncated_json(json_str) -> tuple[str, JsonFixEnum | None]:
-=======
-
-def fix_truncated_json(json_str):
->>>>>>> 74e3d7f1
     """
     Simple json parser that attempts to fix truncated json that might
     be caused by response streaming or the API response being too long.
@@ -71,7 +71,9 @@
     Returns a tuple of (fixed_json_string, fix_type)
     """
     stack, fixed_str, open_quotes, last_seen_colon_or_comma = build_stack(json_str)
-    missing_value = _is_missing_dict_value(stack, fixed_str, open_quotes, last_seen_colon_or_comma)
+    missing_value = _is_missing_dict_value(
+        stack, fixed_str, open_quotes, last_seen_colon_or_comma
+    )
     is_truncated = len(stack) > 0
     if not is_truncated:
         return json_str, None
@@ -93,18 +95,14 @@
         # Unwind the stack by filling it with the closing character
         # of the current nested level
         close_stack = ["]" if char == "[" else "}" for char in stack]
-<<<<<<< HEAD
-        fixed_str += ''.join(close_stack[::-1])
-    
+        fixed_str += "".join(close_stack[::-1])
+
     # if the fixed string is valid JSON, return it
     fix = JsonFixEnum.UNCLOSED_OBJECT
     if open_quotes:
         fix = JsonFixEnum.UNCLOSED_KEY if missing_value else JsonFixEnum.UNCLOSED_VALUE
     elif missing_value:
         fix = JsonFixEnum.MISSING_VALUE
-=======
-        fixed_str += "".join(close_stack[::-1])
->>>>>>> 74e3d7f1
 
     return fixed_str, fix
 
